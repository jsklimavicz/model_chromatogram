--- conflicted
+++ resolved
@@ -4,11 +4,8 @@
 JULIA_PARAMTERS = {
     # Path to your system's Julia executable.
     "julia": "/Applications/Julia-1.10.app/Contents/Resources/julia/bin/julia",
-<<<<<<< HEAD
-=======
     # "julia": None,
     "julia_pkg": "../juliapkg.json",  # Path to your JSON file with Julia package dependencies.
->>>>>>> 67e45c90
 }
 
 
